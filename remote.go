--- conflicted
+++ resolved
@@ -326,15 +326,12 @@
 		}
 	}
 
-<<<<<<< HEAD
 	if o.Atomic && ar.Capabilities.Supports(capability.Atomic) {
 		_ = req.Capabilities.Set(capability.Atomic)
 	}
 
-	if err := r.addReferencesToUpdate(o.RefSpecs, localRefs, remoteRefs, req, o.Prune); err != nil {
-=======
 	if err := r.addReferencesToUpdate(o.RefSpecs, localRefs, remoteRefs, req, o.Prune, o.ForceWithLease); err != nil {
->>>>>>> 39f97ab8
+
 		return nil, err
 	}
 
